--- conflicted
+++ resolved
@@ -64,31 +64,20 @@
 }
 
 
-<<<<<<< HEAD
+
 PyObject *seed_competition_grid(PyObject *self, PyObject *args)
-=======
-PyObject *dynamic_arc_weight_grid(PyObject *self, PyObject *args)
->>>>>>> cf6fd51e
 {
     PyArrayObject *image = NULL, *seeds = NULL;
     if (!PyArg_ParseTuple(args, "O!O!", &PyArray_Type, &image, &PyArray_Type, &seeds))
         return NULL;
-<<<<<<< HEAD
     return _seedCompetitionGrid(image, seeds);
-=======
-    return _dynamicArcWeightGrid(image, seeds);
->>>>>>> cf6fd51e
 }
 
 
 // alphabetical order
 static PyMethodDef functions[] = {
     {"dynamic_arc_weight_grid", (PyCFunction) dynamic_arc_weight_grid, METH_VARARGS},
-<<<<<<< HEAD
     {"livewire_path", (PyCFunction) livewire_path, METH_VARARGS},
-=======
-    {"seed_competition_grid", (PyCFunction) seed_competition_grid, METH_VARARGS},
->>>>>>> cf6fd51e
     {"seed_competition_graph", (PyCFunction) seed_competition_graph, METH_VARARGS},
     {"seed_competition_grid", (PyCFunction) seed_competition_grid, METH_VARARGS},
     {NULL, NULL} // sentinel
